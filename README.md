--- conflicted
+++ resolved
@@ -1,25 +1,5 @@
 # TuneBridge
 
-<<<<<<< HEAD
-A music lookup service that provides integration with multiple music streaming platforms including Apple Music and Spotify.
-
-## Documentation
-
-Full API documentation is available at [https://tsmarvin.github.io/TuneBridge/](https://tsmarvin.github.io/TuneBridge/)
-
-The documentation is automatically generated from the source code using DocFX and published to GitHub Pages on every push to the main branch.
-
-## Features
-
-- **Multi-Provider Support**: Seamlessly integrate with Apple Music and Spotify
-- **Flexible Search**: Search by URL, ISRC, UPC, or title/artist combination  
-- **Discord Integration**: Optional Discord bot integration for music lookups
-- **RESTful API**: Clean HTTP API for music lookup operations
-
-## License
-
-This project is licensed under the MIT License - see the [LICENSE](LICENSE) file for details.
-=======
 **TuneBridge** is a cross-platform music link converter and lookup service that bridges Apple Music and Spotify. It provides both a web interface and a Discord bot for seamless music sharing across different streaming platforms.
 
 ## Features
@@ -234,5 +214,4 @@
 
 ## Author
 
-Taylor Marvin
->>>>>>> 8a01352c
+Taylor Marvin